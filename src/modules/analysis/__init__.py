<<<<<<< HEAD
from .sentiment_analysis import SentimentAnalysisReport

__all__ = ['SentimentAnalysisReport']
=======
# Analysis module initialization

# Import enhanced legal analysis functionality
try:
    from .enhanced_legal_analysis import (
        enhanced_legal_document_analysis,
        analyze_long_legal_text,
        check_service_integration,
        extract_legal_context,
        generate_subject_synthesis,
        generate_structured_summary,
        format_synthesis_report,
        LegalSynthesis,
        LegalContext
    )
    ENHANCED_ANALYSIS_AVAILABLE = True
except ImportError as e:
    ENHANCED_ANALYSIS_AVAILABLE = False
    print(f"Enhanced legal analysis not available: {e}")

# Import existing analysis modules
try:
    from . import examining_board
    from . import legislation
    from . import federal_constitution_retrieval
    LEGACY_ANALYSIS_AVAILABLE = True
except ImportError as e:
    LEGACY_ANALYSIS_AVAILABLE = False
    print(f"Legacy analysis modules not available: {e}")

__all__ = [
    # Enhanced analysis functions
    'enhanced_legal_document_analysis',
    'analyze_long_legal_text', 
    'check_service_integration',
    'extract_legal_context',
    'generate_subject_synthesis',
    'generate_structured_summary',
    'format_synthesis_report',
    'LegalSynthesis',
    'LegalContext',
    
    # Legacy modules
    'examining_board',
    'legislation', 
    'federal_constitution_retrieval',
    
    # Status flags
    'ENHANCED_ANALYSIS_AVAILABLE',
    'LEGACY_ANALYSIS_AVAILABLE'
]
>>>>>>> f718c93a
<|MERGE_RESOLUTION|>--- conflicted
+++ resolved
@@ -1,9 +1,5 @@
-<<<<<<< HEAD
+
 from .sentiment_analysis import SentimentAnalysisReport
-
-__all__ = ['SentimentAnalysisReport']
-=======
-# Analysis module initialization
 
 # Import enhanced legal analysis functionality
 try:
@@ -52,6 +48,6 @@
     
     # Status flags
     'ENHANCED_ANALYSIS_AVAILABLE',
-    'LEGACY_ANALYSIS_AVAILABLE'
-]
->>>>>>> f718c93a
+    'LEGACY_ANALYSIS_AVAILABLE',
+    'SentimentAnalysisReport'
+]