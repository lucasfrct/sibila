<<<<<<< HEAD
"""
Módulo de análise de sentimento utilizando TextBlob.

Este módulo fornece funcionalidades básicas para análise de sentimento
e processamento de texto natural.
"""

from textblob import TextBlob
from textblob import Word
=======
from textblob import TextBlob
from textblob import Word
from .enhanced_sentiment import EnhancedSentimentAnalyzer, SentimentFilter, sentiment_analysis_enhanced, sentiment_classification_only
>>>>>>> c03a1c2d


def sentiment_analysis(text: str = "") -> str:
    """
<<<<<<< HEAD
    Analisa o sentimento de um texto.
    
    Args:
        text (str): O texto para análise de sentimento.
        
    Returns:
        str: Classificação do sentimento ("Positivo", "Negativo", "Neutro") ou None se texto vazio.
    """

    if text == "":
        return None

    blob = TextBlob(text)
    polarity = blob.sentiment.polarity

    if polarity > 0:
        return "Positivo"

    if polarity < 0:
        return "Negativo"

    return "Neutro"


def sentiment_tags(text: str = ""):
    """
    Extrai as tags de partes do discurso de um texto.
    
    Args:
        text (str): O texto para análise.
        
    Returns:
        list: Lista de tags ou None se texto vazio.
    """

    if text == "":
        return None

    blob = TextBlob(text)
    return blob.tags


def sentiment_noun_phrases(text: str = ""):
    """
    Extrai as frases nominais de um texto.
    
    Args:
        text (str): O texto para análise.
        
    Returns:
        list: Lista de frases nominais ou None se texto vazio.
    """

    if text == "":
        return None

    blob = TextBlob(text)
    return blob.noun_phrases


def sentiment_sentenses(text: str = ""):
    """
    Divide o texto em sentenças.
    
    Args:
        text (str): O texto para divisão.
        
    Returns:
        list: Lista de sentenças ou None se texto vazio.
    """

    if text == "":
        return None

    blob = TextBlob(text)
    return blob.sentences


def sentiment_words(text: str = ""):
    """
    Extrai as palavras de um texto.
    
    Args:
        text (str): O texto para análise.
        
    Returns:
        list: Lista de palavras ou None se texto vazio.
    """

    if text == "":
        return None

    blob = TextBlob(text)
    return blob.words


def sentiment_words_sigularize(text: str = ""):
    """
    Singulariza todas as palavras de um texto.
    
    Args:
        text (str): O texto para singularização.
        
    Returns:
        list: Lista de palavras singularizadas ou None se texto vazio.
    """

    if text == "":
        return None

    blob = TextBlob(text)

    words = []
    for word in blob.words:
        words.append(word.singularize())
    return words


def sentiment_words_pluralize(text: str = ""):
    """
    Pluraliza todas as palavras de um texto.
    
    Args:
        text (str): O texto para pluralização.
        
    Returns:
        list: Lista de palavras pluralizadas ou None se texto vazio.
    """

    if text == "":
        return None

    blob = TextBlob(text)

    words = []
    for word in blob.words:
        words.append(word.pluralize())
    return words


def sentiment_lemmarize(text: str = ""):
    """
    Lematiza uma palavra (reduz à sua forma base).
    
    Args:
        text (str): A palavra para lematização.
        
    Returns:
        str: Palavra lematizada.
    """
    w = Word(text)
    return w.lemmatize()


def sentiment_verb(text: str = ""):
    """
    Lematiza uma palavra como verbo.
    
    Args:
        text (str): A palavra para lematização como verbo.
        
    Returns:
        str: Verbo lematizado.
    """
    w = Word(text)
=======
    Basic sentiment analysis (backward compatibility)
    For enhanced analysis, use sentiment_analysis_enhanced()
    """
    if text == "":
        return None

    return sentiment_classification_only(text)


def sentiment_analysis_comprehensive(text: str = "") -> dict:
    """
    Comprehensive sentiment analysis with multiple dimensions
    Returns detailed analysis including emotions, intensity, aspects, etc.
    """
    if text == "":
        return None
    
    return sentiment_analysis_enhanced(text)


def sentiment_tags(text: str = ""):

    if text == "":
        return None

    blob = TextBlob(text)
    return blob.tags


def sentiment_noun_phrases(text: str = ""):

    if text == "":
        return None

    blob = TextBlob(text)
    return blob.noun_phrases


def sentiment_sentenses(text: str = ""):

    if text == "":
        return None

    blob = TextBlob(text)
    return blob.sentences


def sentiment_words(text: str = ""):

    if text == "":
        return None

    blob = TextBlob(text)
    return blob.words


def sentiment_words_sigularize(text: str = ""):

    if text == "":
        return None

    blob = TextBlob(text)

    words = []
    for word in blob.words:
        words.append(word.singularize())
    return words


def sentiment_words_pluralize(text: str = ""):

    if text == "":
        return None

    blob = TextBlob(text)

    words = []
    for word in blob.words:
        words.append(word.pluralize())
    return words


def sentiment_lemmarize(text: str = ""):
    w = Word(text)
    return w.lemmatize()


def sentiment_verb(text: str = ""):
    w = Word(text)
>>>>>>> c03a1c2d
    return w.lemmatize("v")
<|MERGE_RESOLUTION|>--- conflicted
+++ resolved
@@ -1,277 +1,271 @@
-<<<<<<< HEAD
-"""
-Módulo de análise de sentimento utilizando TextBlob.
-
-Este módulo fornece funcionalidades básicas para análise de sentimento
-e processamento de texto natural.
-"""
-
-from textblob import TextBlob
-from textblob import Word
-=======
-from textblob import TextBlob
-from textblob import Word
-from .enhanced_sentiment import EnhancedSentimentAnalyzer, SentimentFilter, sentiment_analysis_enhanced, sentiment_classification_only
->>>>>>> c03a1c2d
-
-
-def sentiment_analysis(text: str = "") -> str:
-    """
-<<<<<<< HEAD
-    Analisa o sentimento de um texto.
-    
-    Args:
-        text (str): O texto para análise de sentimento.
-        
-    Returns:
-        str: Classificação do sentimento ("Positivo", "Negativo", "Neutro") ou None se texto vazio.
-    """
-
-    if text == "":
-        return None
-
-    blob = TextBlob(text)
-    polarity = blob.sentiment.polarity
-
-    if polarity > 0:
-        return "Positivo"
-
-    if polarity < 0:
-        return "Negativo"
-
-    return "Neutro"
-
-
-def sentiment_tags(text: str = ""):
-    """
-    Extrai as tags de partes do discurso de um texto.
-    
-    Args:
-        text (str): O texto para análise.
-        
-    Returns:
-        list: Lista de tags ou None se texto vazio.
-    """
-
-    if text == "":
-        return None
-
-    blob = TextBlob(text)
-    return blob.tags
-
-
-def sentiment_noun_phrases(text: str = ""):
-    """
-    Extrai as frases nominais de um texto.
-    
-    Args:
-        text (str): O texto para análise.
-        
-    Returns:
-        list: Lista de frases nominais ou None se texto vazio.
-    """
-
-    if text == "":
-        return None
-
-    blob = TextBlob(text)
-    return blob.noun_phrases
-
-
-def sentiment_sentenses(text: str = ""):
-    """
-    Divide o texto em sentenças.
-    
-    Args:
-        text (str): O texto para divisão.
-        
-    Returns:
-        list: Lista de sentenças ou None se texto vazio.
-    """
-
-    if text == "":
-        return None
-
-    blob = TextBlob(text)
-    return blob.sentences
-
-
-def sentiment_words(text: str = ""):
-    """
-    Extrai as palavras de um texto.
-    
-    Args:
-        text (str): O texto para análise.
-        
-    Returns:
-        list: Lista de palavras ou None se texto vazio.
-    """
-
-    if text == "":
-        return None
-
-    blob = TextBlob(text)
-    return blob.words
-
-
-def sentiment_words_sigularize(text: str = ""):
-    """
-    Singulariza todas as palavras de um texto.
-    
-    Args:
-        text (str): O texto para singularização.
-        
-    Returns:
-        list: Lista de palavras singularizadas ou None se texto vazio.
-    """
-
-    if text == "":
-        return None
-
-    blob = TextBlob(text)
-
-    words = []
-    for word in blob.words:
-        words.append(word.singularize())
-    return words
-
-
-def sentiment_words_pluralize(text: str = ""):
-    """
-    Pluraliza todas as palavras de um texto.
-    
-    Args:
-        text (str): O texto para pluralização.
-        
-    Returns:
-        list: Lista de palavras pluralizadas ou None se texto vazio.
-    """
-
-    if text == "":
-        return None
-
-    blob = TextBlob(text)
-
-    words = []
-    for word in blob.words:
-        words.append(word.pluralize())
-    return words
-
-
-def sentiment_lemmarize(text: str = ""):
-    """
-    Lematiza uma palavra (reduz à sua forma base).
-    
-    Args:
-        text (str): A palavra para lematização.
-        
-    Returns:
-        str: Palavra lematizada.
-    """
-    w = Word(text)
-    return w.lemmatize()
-
-
-def sentiment_verb(text: str = ""):
-    """
-    Lematiza uma palavra como verbo.
-    
-    Args:
-        text (str): A palavra para lematização como verbo.
-        
-    Returns:
-        str: Verbo lematizado.
-    """
-    w = Word(text)
-=======
-    Basic sentiment analysis (backward compatibility)
-    For enhanced analysis, use sentiment_analysis_enhanced()
-    """
-    if text == "":
-        return None
-
-    return sentiment_classification_only(text)
-
-
-def sentiment_analysis_comprehensive(text: str = "") -> dict:
-    """
-    Comprehensive sentiment analysis with multiple dimensions
-    Returns detailed analysis including emotions, intensity, aspects, etc.
-    """
-    if text == "":
-        return None
-    
-    return sentiment_analysis_enhanced(text)
-
-
-def sentiment_tags(text: str = ""):
-
-    if text == "":
-        return None
-
-    blob = TextBlob(text)
-    return blob.tags
-
-
-def sentiment_noun_phrases(text: str = ""):
-
-    if text == "":
-        return None
-
-    blob = TextBlob(text)
-    return blob.noun_phrases
-
-
-def sentiment_sentenses(text: str = ""):
-
-    if text == "":
-        return None
-
-    blob = TextBlob(text)
-    return blob.sentences
-
-
-def sentiment_words(text: str = ""):
-
-    if text == "":
-        return None
-
-    blob = TextBlob(text)
-    return blob.words
-
-
-def sentiment_words_sigularize(text: str = ""):
-
-    if text == "":
-        return None
-
-    blob = TextBlob(text)
-
-    words = []
-    for word in blob.words:
-        words.append(word.singularize())
-    return words
-
-
-def sentiment_words_pluralize(text: str = ""):
-
-    if text == "":
-        return None
-
-    blob = TextBlob(text)
-
-    words = []
-    for word in blob.words:
-        words.append(word.pluralize())
-    return words
-
-
-def sentiment_lemmarize(text: str = ""):
-    w = Word(text)
-    return w.lemmatize()
-
-
-def sentiment_verb(text: str = ""):
-    w = Word(text)
->>>>>>> c03a1c2d
-    return w.lemmatize("v")
+
+"""
+Módulo de análise de sentimento utilizando TextBlob.
+
+Este módulo fornece funcionalidades básicas para análise de sentimento
+e processamento de texto natural.
+"""
+from textblob import TextBlob
+from textblob import Word
+from .enhanced_sentiment import EnhancedSentimentAnalyzer, SentimentFilter, sentiment_analysis_enhanced, sentiment_classification_only
+
+
+
+def sentiment_analysis(text: str = "") -> str:
+    """
+    Analisa o sentimento de um texto.
+    
+    Args:
+        text (str): O texto para análise de sentimento.
+        
+    Returns:
+        str: Classificação do sentimento ("Positivo", "Negativo", "Neutro") ou None se texto vazio.
+    """
+
+    if text == "":
+        return None
+
+    blob = TextBlob(text)
+    polarity = blob.sentiment.polarity
+
+    if polarity > 0:
+        return "Positivo"
+
+    if polarity < 0:
+        return "Negativo"
+
+    return "Neutro"
+
+
+def sentiment_tags(text: str = ""):
+    """
+    Extrai as tags de partes do discurso de um texto.
+    
+    Args:
+        text (str): O texto para análise.
+        
+    Returns:
+        list: Lista de tags ou None se texto vazio.
+    """
+
+    if text == "":
+        return None
+
+    blob = TextBlob(text)
+    return blob.tags
+
+
+def sentiment_noun_phrases(text: str = ""):
+    """
+    Extrai as frases nominais de um texto.
+    
+    Args:
+        text (str): O texto para análise.
+        
+    Returns:
+        list: Lista de frases nominais ou None se texto vazio.
+    """
+
+    if text == "":
+        return None
+
+    blob = TextBlob(text)
+    return blob.noun_phrases
+
+
+def sentiment_sentenses(text: str = ""):
+    """
+    Divide o texto em sentenças.
+    
+    Args:
+        text (str): O texto para divisão.
+        
+    Returns:
+        list: Lista de sentenças ou None se texto vazio.
+    """
+
+    if text == "":
+        return None
+
+    blob = TextBlob(text)
+    return blob.sentences
+
+
+def sentiment_words(text: str = ""):
+    """
+    Extrai as palavras de um texto.
+    
+    Args:
+        text (str): O texto para análise.
+        
+    Returns:
+        list: Lista de palavras ou None se texto vazio.
+    """
+
+    if text == "":
+        return None
+
+    blob = TextBlob(text)
+    return blob.words
+
+
+def sentiment_words_sigularize(text: str = ""):
+    """
+    Singulariza todas as palavras de um texto.
+    
+    Args:
+        text (str): O texto para singularização.
+        
+    Returns:
+        list: Lista de palavras singularizadas ou None se texto vazio.
+    """
+
+    if text == "":
+        return None
+
+    blob = TextBlob(text)
+
+    words = []
+    for word in blob.words:
+        words.append(word.singularize())
+    return words
+
+
+def sentiment_words_pluralize(text: str = ""):
+    """
+    Pluraliza todas as palavras de um texto.
+    
+    Args:
+        text (str): O texto para pluralização.
+        
+    Returns:
+        list: Lista de palavras pluralizadas ou None se texto vazio.
+    """
+
+    if text == "":
+        return None
+
+    blob = TextBlob(text)
+
+    words = []
+    for word in blob.words:
+        words.append(word.pluralize())
+    return words
+
+
+def sentiment_lemmarize(text: str = ""):
+    """
+    Lematiza uma palavra (reduz à sua forma base).
+    
+    Args:
+        text (str): A palavra para lematização.
+        
+    Returns:
+        str: Palavra lematizada.
+    """
+    w = Word(text)
+    return w.lemmatize()
+
+
+def sentiment_verb(text: str = ""):
+    """
+    Lematiza uma palavra como verbo.
+    
+    Args:
+        text (str): A palavra para lematização como verbo.
+        
+    Returns:
+        str: Verbo lematizado.
+    """
+    w = Word(text)
+
+    Basic sentiment analysis (backward compatibility)
+    For enhanced analysis, use sentiment_analysis_enhanced()
+    """
+    if text == "":
+        return None
+
+    return sentiment_classification_only(text)
+
+
+def sentiment_analysis_comprehensive(text: str = "") -> dict:
+    """
+    Comprehensive sentiment analysis with multiple dimensions
+    Returns detailed analysis including emotions, intensity, aspects, etc.
+    """
+    if text == "":
+        return None
+    
+    return sentiment_analysis_enhanced(text)
+
+
+def sentiment_tags(text: str = ""):
+
+    if text == "":
+        return None
+
+    blob = TextBlob(text)
+    return blob.tags
+
+
+def sentiment_noun_phrases(text: str = ""):
+
+    if text == "":
+        return None
+
+    blob = TextBlob(text)
+    return blob.noun_phrases
+
+
+def sentiment_sentenses(text: str = ""):
+
+    if text == "":
+        return None
+
+    blob = TextBlob(text)
+    return blob.sentences
+
+
+def sentiment_words(text: str = ""):
+
+    if text == "":
+        return None
+
+    blob = TextBlob(text)
+    return blob.words
+
+
+def sentiment_words_sigularize(text: str = ""):
+
+    if text == "":
+        return None
+
+    blob = TextBlob(text)
+
+    words = []
+    for word in blob.words:
+        words.append(word.singularize())
+    return words
+
+
+def sentiment_words_pluralize(text: str = ""):
+
+    if text == "":
+        return None
+
+    blob = TextBlob(text)
+
+    words = []
+    for word in blob.words:
+        words.append(word.pluralize())
+    return words
+
+
+def sentiment_lemmarize(text: str = ""):
+    w = Word(text)
+    return w.lemmatize()
+
+
+def sentiment_verb(text: str = ""):
+    w = Word(text)
+    return w.lemmatize("v")